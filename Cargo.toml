--- conflicted
+++ resolved
@@ -19,13 +19,10 @@
 serde = { version = "1.0.148", features = ["derive"] }
 serde-big-array = "0.5.1"
 bincode = "1.3.3"
-<<<<<<< HEAD
 sucds = "0.8.1"
 simple-sds = { git = "https://github.com/jltsiren/simple-sds.git" }
 bitm = "0.4.1"
-=======
 minimum_redundancy = "0.3.1" 
->>>>>>> 23c78d12
 
 [features]
 default = ["prefetch"]
