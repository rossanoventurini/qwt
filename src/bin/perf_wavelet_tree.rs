use std::{fs, path::Path};

use clap::Parser;
use qwt::{
    perf_and_test_utils::{
        gen_queries, gen_rank_queries, gen_select_queries, type_of, TimingQueries,
    },
    quadwt::RSforWT,
    utils::{msb, text_remap},
    AccessUnsigned, HQWT256Pfs, HQWT512Pfs, HuffQWaveletTree, QWT256Pfs, QWT512Pfs, QWaveletTree,
    RankUnsigned, SelectUnsigned, SpaceUsage, HQWT256, HQWT512, HWT, QWT256, QWT512, WT,
};
use serde::{Deserialize, Serialize};

const N_RUNS: usize = 10;

#[derive(Parser, Debug)]
#[clap(author, version, about, long_about = None)]
struct Args {
    /// Spacify the input filename (The Index is saved with the extension ".qwt")
    #[clap(short, long, value_parser)]
    input_file: String,
    /// Specify the number of randomly generated queries to run
    #[clap(short, long, value_parser)]
    #[arg(default_value_t = 10000000)]
    n_queries: usize,
    #[arg(short, long)]
    /// Check the correctness by running a slow test
    test_correctness: bool,
    #[arg(short, long)]
    /// Run rank queries
    rank: bool,
    #[arg(short, long)]
    /// Run get queries
    access: bool,
    #[arg(short, long)]
    /// Run select queries
    select: bool,
<<<<<<< HEAD
    #[arg(short, long)]
    /// Run rank_prefetch queries
    rank_prefetch: bool,
=======
    #[arg(long)]
    wt: bool,
    #[arg(long)]
    hwt: bool,
    #[arg(long)]
    qwt256: bool,
    #[arg(long)]
    qwt256pfs: bool,
    #[arg(long)]
    qwt512: bool,
    #[arg(long)]
    qwt512pfs: bool,
    #[arg(long)]
    hqwt256: bool,
    #[arg(long)]
    hqwt256pfs: bool,
    #[arg(long)]
    hqwt512: bool,
    #[arg(long)]
    hqwt512pfs: bool,
    #[arg(long)]
    all_structs: bool,
}

pub fn load_or_build_and_save_qwt<DS>(
    output_filename: &str,
    text: &[<DS as AccessUnsigned>::Item],
) -> DS
where
    DS: Serialize
        + for<'a> Deserialize<'a>
        + From<Vec<<DS as AccessUnsigned>::Item>>
        + AccessUnsigned,
    <DS as AccessUnsigned>::Item: Clone,
{
    let ds: DS;
    let path = Path::new(&output_filename);
    if path.exists() {
        println!(
            "The data structure already exists. Filename: {}. I'm going to load it ...",
            output_filename
        );
        let serialized = fs::read(path).unwrap();
        println!("Serialized size: {:?} bytes", serialized.len());
        ds = bincode::deserialize::<DS>(&serialized).unwrap();
    } else {
        let mut t = TimingQueries::new(1, 1); // measure building time
        t.start();
        ds = DS::from(text.to_owned());
        t.stop();
        let (t_min, _, _) = t.get();
        println!("Construction time {:?} millisecs", t_min / 1000000);

        let serialized = bincode::serialize(&ds).unwrap();
        println!("Serialized size: {:?} bytes", serialized.len());
        fs::write(path, serialized).unwrap();
    }

    ds
}

fn test_correctness<
    T: AccessUnsigned<Item = u8> + RankUnsigned<Item = u8> + SelectUnsigned<Item = u8> + SpaceUsage,
>(
    ds: &T,
    sequence: &[u8],
) {
    print!("\nTesting correctness... ");
    for (i, &symbol) in sequence.iter().enumerate() {
        assert_eq!(ds.get(i), Some(symbol));
        let rank = ds.rank(symbol, i).unwrap();
        let s = ds.select(symbol, rank).unwrap();
        assert_eq!(s, i);
    }
    println!("Everything is ok!\n");
>>>>>>> 231bdbab
}

fn test_rank_latency<T: RankUnsigned<Item = u8> + SpaceUsage>(
    ds: &T,
    n: usize,
    queries: &[(usize, u8)],
    file: String,
) {
    let mut result = 0;
    let mut t = TimingQueries::new(N_RUNS, queries.len());

    for _ in 0..N_RUNS {
        t.start();
        for &(pos, symbol) in queries.iter() {
            let i = (pos + result) % n;
            result = unsafe { ds.rank_unchecked(symbol, i) };
        }
        t.stop()
    }

    let (t_min, t_max, t_avg) = t.get();
    println!(
    "RESULT algo={} exp=rank_latency input={} n={} logn={:?} min_time_ns={} max_time_ns={} avg_time_ns={} space_in_bytes={} space_in_mib={:.2} n_queries={} n_runs={}",
        type_of(&ds).chars().filter(|c| !c.is_whitespace()).collect::<String>(),
    file,
        n,
        msb(n),
        t_min,
        t_max,
        t_avg,
        ds.space_usage_byte(),
        ds.space_usage_MiB(),
        queries.len(),
        N_RUNS
    );

    println!("Result: {}", result);
}

fn test_rank_prefetch_latency<RS, const WITH_PREFETCH_SUPPORT: bool>(
    ds: &HuffQWaveletTree<u8, RS, WITH_PREFETCH_SUPPORT>,
    n: usize,
    queries: &[(usize, u8)],
    file: String,
) where
    RS: SpaceUsage,
    RS: RSforWT,
{
    let mut result = 0;
    let mut t = TimingQueries::new(N_RUNS, queries.len());

    for _ in 0..N_RUNS {
        t.start();
        for &(pos, symbol) in queries.iter() {
            let i = (pos + result) % n;
            result = unsafe { ds.rank_prefetch_unchecked(symbol, i) };
        }
        t.stop()
    }

    let (t_min, t_max, t_avg) = t.get();
    println!(
    "RESULT algo={} exp=rank_prefetch_latency input={} n={} logn={:?} min_time_ns={} max_time_ns={} avg_time_ns={} space_in_bytes={} space_in_mib={:.2} n_queries={} n_runs={}",
        type_of(&ds).chars().filter(|c| !c.is_whitespace()).collect::<String>(),
    file,
        n,
        msb(n),
        t_min,
        t_max,
        t_avg,
        ds.space_usage_byte(),
        ds.space_usage_MiB(),
        queries.len(),
        N_RUNS
    );

    println!("Result: {}", result);
}

fn test_rank_prefetch_latency_qwt<RS, const WITH_PREFETCH_SUPPORT: bool>(
    ds: &QWaveletTree<u8, RS, WITH_PREFETCH_SUPPORT>,
    n: usize,
    queries: &[(usize, u8)],
    file: String,
) where
    RS: SpaceUsage,
    RS: RSforWT,
{
    let mut result = 0;
    let mut t = TimingQueries::new(N_RUNS, queries.len());

    for _ in 0..N_RUNS {
        t.start();
        for &(pos, symbol) in queries.iter() {
            let i = (pos + result) % n;
            result = unsafe { ds.rank_prefetch_unchecked(symbol, i) };
        }
        t.stop()
    }

    let (t_min, t_max, t_avg) = t.get();
    println!(
    "RESULT algo={} exp=rank_prefetch_latency input={} n={} logn={:?} min_time_ns={} max_time_ns={} avg_time_ns={} space_in_bytes={} space_in_mib={:.2} n_queries={} n_runs={}",
        type_of(&ds).chars().filter(|c| !c.is_whitespace()).collect::<String>(),
    file,
        n,
        msb(n),
        t_min,
        t_max,
        t_avg,
        ds.space_usage_byte(),
        ds.space_usage_MiB(),
        queries.len(),
        N_RUNS
    );

    println!("Result: {}", result);
}

fn test_select_latency<T: SelectUnsigned<Item = u8> + SpaceUsage>(
    ds: &T,
    n: usize,
    queries: &[(usize, u8)],
    file: String,
) {
    let mut t = TimingQueries::new(N_RUNS, queries.len());

    let mut result = 0;
    for _ in 0..N_RUNS {
        t.start();
        for &(pos, symbol) in queries.iter() {
            let i = pos - 1 + result % 2;
            let i = std::cmp::max(1, i);
            result = unsafe { ds.select_unchecked(symbol, i - 1) };
        }
        t.stop()
    }

    let (t_min, t_max, t_avg) = t.get();
    println!(
	"RESULT algo={} exp=select_latency input={} n={} logn={:?} min_time_ns={} max_time_ns={} avg_time_ns={} space_in_bytes={} space_in_mib={:.2} n_queries={} n_runs={}",
        type_of(&ds).chars().filter(|c| !c.is_whitespace()).collect::<String>(),
	file,
        n,
        msb(n),
        t_min,
        t_max,
        t_avg,
        ds.space_usage_byte(),
        ds.space_usage_MiB(),
        queries.len(),
        N_RUNS
    );

    println!("Result: {}", result);
}

fn test_access_latency<T: AccessUnsigned<Item = u8> + SpaceUsage>(
    ds: &T,
    n: usize,
    queries: &[usize],
    file: String,
) {
    let mut t = TimingQueries::new(N_RUNS, queries.len());
    let mut result: u8 = 0;
    for _ in 0..N_RUNS {
        t.start();
        for &pos in queries.iter() {
            let i = (pos * ((result as usize) + 42)) % n;
            result = unsafe { ds.get_unchecked(i) };
        }
        t.stop()
    }

    let (t_min, t_max, t_avg) = t.get();
    println!(
	"RESULT algo={} exp=access_latency input={} n={} logn={:?} min_time_ns={} max_time_ns={} avg_time_ns={} space_in_bytes={} space_in_mib={:.2} n_queries={} n_runs={}",
        type_of(&ds).chars().filter(|c| !c.is_whitespace()).collect::<String>(),
	file,
        n,
        msb(n),
        t_min,
        t_max,
        t_avg,
        ds.space_usage_byte(),
        ds.space_usage_MiB(),
        queries.len(),
        N_RUNS
    );
<<<<<<< HEAD

    println!("Result: {}", result);
}

fn test_correctness<
    T: AccessUnsigned<Item = u8> + RankUnsigned<Item = u8> + SelectUnsigned<Item = u8> + SpaceUsage,
>(
    ds: &T,
    sequence: &[u8],
) {
    print!("\nTesting correctness... ");
    for (i, &symbol) in sequence.iter().enumerate() {
        assert_eq!(ds.get(i), Some(symbol));
        let rank = ds.rank(symbol, i).unwrap();
        let s = ds.select(symbol, rank).unwrap();
        assert_eq!(s, i);
    }
    println!("Everything is ok!\n");
=======
    println!("Result: {result}");
>>>>>>> 231bdbab
}

fn main() {
    let args = Args::parse();
    let input_filename = args.input_file;
    let mut text = std::fs::read(&input_filename).expect("Cannot read the input file.");

    let sigma = text_remap(&mut text);
    println!("sigma: {}", sigma);
    let n = text.len();
    println!("Text length: {:?}", n);

    // Generate queries
    let rank_queries = gen_rank_queries(args.n_queries, &text);
    let access_queries = gen_queries(args.n_queries, n);
    let select_queries = gen_select_queries(args.n_queries, &text);

    macro_rules! test_ds {
        ($($t: ty: $e:ident: $rank_f:ident), *) => {
            $({
                if args.$e || args.all_structs {
                    let output_filename = input_filename.clone() + "." + stringify!($e) + ".wt";
                    let ds = load_or_build_and_save_qwt::<$t>(&output_filename, &text);

                    if args.test_correctness {
                        test_correctness(&ds, &text);
                    }

                    if args.rank {
                        $rank_f(&ds, n, &rank_queries, input_filename.clone());
                        // test_rank_throughput(&ds, n, &rank_queries, input_filename.clone());
                    }

                    if args.access {
                        test_access_latency(&ds, n, &access_queries, input_filename.clone());
                        // test_access_throughput(&ds, n, &access_queries, input_filename.clone());
                    }

                    if args.select {
                        test_select_latency(&ds, n, &select_queries, input_filename.clone());
                        // test_select_throughput(&ds, n, &select_queries, input_filename.clone());
                    }
                }
            })*
        };
    }

    test_ds!(
        WT<_>: wt: test_rank_latency,
        HWT<_>: hwt: test_rank_latency,
        QWT256<_>: qwt256: test_rank_latency,
        QWT512<_>: qwt512: test_rank_latency,
        HQWT256<_>: hqwt256: test_rank_latency,
        HQWT512<_>: hqwt512: test_rank_latency,
        QWT256Pfs<_>: qwt256pfs: test_rank_prefetch_latency_qwt,
        QWT512Pfs<_>: qwt512pfs: test_rank_prefetch_latency_qwt,
        HQWT256Pfs<_>: hqwt256pfs: test_rank_prefetch_latency,
        HQWT512Pfs<_>: hqwt512pfs: test_rank_prefetch_latency
    );
}<|MERGE_RESOLUTION|>--- conflicted
+++ resolved
@@ -36,11 +36,6 @@
     #[arg(short, long)]
     /// Run select queries
     select: bool,
-<<<<<<< HEAD
-    #[arg(short, long)]
-    /// Run rank_prefetch queries
-    rank_prefetch: bool,
-=======
     #[arg(long)]
     wt: bool,
     #[arg(long)]
@@ -116,7 +111,6 @@
         assert_eq!(s, i);
     }
     println!("Everything is ok!\n");
->>>>>>> 231bdbab
 }
 
 fn test_rank_latency<T: RankUnsigned<Item = u8> + SpaceUsage>(
@@ -306,28 +300,7 @@
         queries.len(),
         N_RUNS
     );
-<<<<<<< HEAD
-
-    println!("Result: {}", result);
-}
-
-fn test_correctness<
-    T: AccessUnsigned<Item = u8> + RankUnsigned<Item = u8> + SelectUnsigned<Item = u8> + SpaceUsage,
->(
-    ds: &T,
-    sequence: &[u8],
-) {
-    print!("\nTesting correctness... ");
-    for (i, &symbol) in sequence.iter().enumerate() {
-        assert_eq!(ds.get(i), Some(symbol));
-        let rank = ds.rank(symbol, i).unwrap();
-        let s = ds.select(symbol, rank).unwrap();
-        assert_eq!(s, i);
-    }
-    println!("Everything is ok!\n");
-=======
     println!("Result: {result}");
->>>>>>> 231bdbab
 }
 
 fn main() {
